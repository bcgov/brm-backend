--- conflicted
+++ resolved
@@ -8,6 +8,7 @@
 describe('DecisionsController', () => {
   let controller: DecisionsController;
   let service: DecisionsService;
+  const ruleDir = 'prod';
 
   beforeEach(async () => {
     const module: TestingModule = await Test.createTestingModule({
@@ -32,20 +33,18 @@
       ruleContent: JSON.stringify({ nodes: [], edges: [] }),
       context: { value: 'context' },
       trace: false,
+      ruleDir,
     };
     await controller.evaluateDecisionByContent(dto);
-<<<<<<< HEAD
     expect(service.runDecisionByContent).toHaveBeenCalledWith(
-      dto.ruleContent,
+      JSON.parse(dto.ruleContent),
       dto.context,
-      { trace: dto.trace },
-      undefined,
+      {
+        trace: dto.trace,
+        undefined,
+      },
+      ruleDir,
     );
-=======
-    expect(service.runDecisionByContent).toHaveBeenCalledWith(JSON.parse(dto.ruleContent), dto.context, {
-      trace: dto.trace,
-    });
->>>>>>> 276d3c59
   });
 
   it('should throw an error when runDecision fails', async () => {
@@ -53,6 +52,7 @@
       ruleContent: JSON.stringify({ nodes: [], edges: [] }),
       context: { value: 'context' },
       trace: false,
+      ruleDir,
     };
     (service.runDecisionByContent as jest.Mock).mockRejectedValue(new Error('Error'));
     await expect(controller.evaluateDecisionByContent(dto)).rejects.toThrow(HttpException);
@@ -63,6 +63,7 @@
       ruleContent: JSON.stringify({ nodes: [], edges: [] }),
       context: { value: 'context' },
       trace: false,
+      ruleDir,
     };
     (service.runDecisionByContent as jest.Mock).mockRejectedValue(new ValidationError('Error'));
 
@@ -73,14 +74,14 @@
   });
 
   it('should call runDecisionByFile with correct parameters', async () => {
-    const dto: EvaluateDecisionDto = { context: { value: 'context' }, trace: false };
+    const dto: EvaluateDecisionDto = { context: { value: 'context' }, trace: false, ruleDir };
     const ruleFileName = 'rule';
     await controller.evaluateDecisionByFile(ruleFileName, dto);
-    expect(service.runDecisionByFile).toHaveBeenCalledWith(ruleFileName, dto.context, { trace: dto.trace }, undefined);
+    expect(service.runDecisionByFile).toHaveBeenCalledWith(ruleFileName, dto.context, { trace: dto.trace }, ruleDir);
   });
 
   it('should throw an error when runDecisionByFile fails', async () => {
-    const dto: EvaluateDecisionDto = { context: { value: 'context' }, trace: false };
+    const dto: EvaluateDecisionDto = { context: { value: 'context' }, trace: false, ruleDir };
     const ruleFileName = 'rule';
     (service.runDecisionByFile as jest.Mock).mockRejectedValue(new Error('Error'));
     await expect(controller.evaluateDecisionByFile(ruleFileName, dto)).rejects.toThrow(HttpException);
