--- conflicted
+++ resolved
@@ -144,9 +144,9 @@
       console.warn(`\tMissing expected results for file ${testFile}`);
     }
     const { allTestsPassed, csvContent } = await this.scenarioDataService.getCSVForRuleRun(
-      ruleDir,
       rulePath,
       null,
+      ruleDir,
       csvScenarios,
     );
     console.info(
@@ -206,14 +206,10 @@
       }
     }
     const { testFilePath, testFiles } = this.getTestFilesAtRulePath(`${CSV_TESTS_DIRECTORY}/${rulePathToTest}`);
-<<<<<<< HEAD
-    await this.runTestsForRule(ruleDir, testFilePath, testFiles);
-=======
     if (!testFiles || testFiles.length === 0) {
       return;
     }
-    await this.runTestsForRule(testFilePath, testFiles);
->>>>>>> 276d3c59
+    await this.runTestsForRule(ruleDir, testFilePath, testFiles);
   }
 
   /**
@@ -235,17 +231,9 @@
     // Gets all paths that have CSV test files in them
     const csvTestPaths = this.getTestPathsAndFiles(CSV_TESTS_DIRECTORY);
     // Run tests for each rule
-<<<<<<< HEAD
-    await Promise.all(
-      csvTestPaths.map(async ({ testFilePath, testFiles }) => {
-        await this.runTestsForRule(ruleDir, testFilePath, testFiles);
-      }),
-    );
-=======
     for (const { testFilePath, testFiles } of csvTestPaths) {
-      await this.runTestsForRule(testFilePath, testFiles);
-    }
->>>>>>> 276d3c59
+      await this.runTestsForRule(ruleDir, testFilePath, testFiles);
+    }
     this.showFinalTestResults();
     process.exit(0);
   }
