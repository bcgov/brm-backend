name: Deploy to OpenShift

on:
  workflow_run:
    workflows:
      - Build Image # Name of the workflow in build.yml
    types:
      - completed
  workflow_dispatch: # Allows us to trigger this workflow from elsewhere (like the rules repo)

jobs:
  deploy:
    runs-on: ubuntu-latest

    steps:
      - uses: actions/checkout@v4

      - name: Install OpenShift CLI
        run: |
          curl -LO https://mirror.openshift.com/pub/openshift-v4/clients/oc/latest/linux/oc.tar.gz
          tar -xvf oc.tar.gz
          sudo mv oc /usr/local/bin

<<<<<<< HEAD
      - name: Set OpenShift parameters
        id: set_params
        run: |
          BRANCH=${{ github.event.workflow_run.outputs.branch || github.ref_name }}
=======
      - name: Debug Branch Output
        run: |
          echo "github.event.workflow_run.head_branch: ${{ github.event.workflow_run.head_branch }}"
          echo "github.ref_name: ${{ github.ref_name }}"

      - name: Set OpenShift parameters
        id: set_params
        run: |
          BRANCH=${{ github.event.workflow_run.head_branch || github.ref_name }}
          echo "DEBUG: Branch is $BRANCH"
>>>>>>> 560f1a44
          if [ "$BRANCH" == "main" ]; then
            echo "NAMESPACE=${{ secrets.OPENSHIFT_PROD_NAMESPACE }}" >> $GITHUB_ENV
            echo "TOKEN=${{ secrets.OPENSHIFT_PROD_TOKEN }}" >> $GITHUB_ENV
          else
            echo "NAMESPACE=${{ secrets.OPENSHIFT_DEV_NAMESPACE }}" >> $GITHUB_ENV
            echo "TOKEN=${{ secrets.OPENSHIFT_DEV_TOKEN }}" >> $GITHUB_ENV
          fi

      - name: Authenticate and set context for OpenShift
        uses: redhat-actions/oc-login@v1
        with:
          openshift_server_url: ${{ secrets.OPENSHIFT_SERVER }}
          namespace: ${{ env.NAMESPACE }}
          openshift_token: ${{ env.TOKEN }}
          insecure_skip_tls_verify: true

      - name: Determine image tag
        id: determine_tag
        run: |
<<<<<<< HEAD
          BRANCH=${{ github.event.workflow_run.outputs.branch || github.ref_name }}
=======
          BRANCH=${{ github.event.workflow_run.head_branch || github.ref_name }}
>>>>>>> 560f1a44
          if [ "$BRANCH" == "main" ]; then
            echo "IMAGE_TAG=main" >> $GITHUB_ENV
          else
            echo "IMAGE_TAG=dev" >> $GITHUB_ENV
          fi

      - name: Run Helm
        run: |
          helm upgrade --install brm-backend ./helm \
            --set image.tag=${{ env.IMAGE_TAG }} \
            --set githubRulesRepo=bcgov/brms-rules<|MERGE_RESOLUTION|>--- conflicted
+++ resolved
@@ -21,12 +21,10 @@
           tar -xvf oc.tar.gz
           sudo mv oc /usr/local/bin
 
-<<<<<<< HEAD
       - name: Set OpenShift parameters
         id: set_params
         run: |
           BRANCH=${{ github.event.workflow_run.outputs.branch || github.ref_name }}
-=======
       - name: Debug Branch Output
         run: |
           echo "github.event.workflow_run.head_branch: ${{ github.event.workflow_run.head_branch }}"
@@ -37,7 +35,6 @@
         run: |
           BRANCH=${{ github.event.workflow_run.head_branch || github.ref_name }}
           echo "DEBUG: Branch is $BRANCH"
->>>>>>> 560f1a44
           if [ "$BRANCH" == "main" ]; then
             echo "NAMESPACE=${{ secrets.OPENSHIFT_PROD_NAMESPACE }}" >> $GITHUB_ENV
             echo "TOKEN=${{ secrets.OPENSHIFT_PROD_TOKEN }}" >> $GITHUB_ENV
@@ -57,11 +54,7 @@
       - name: Determine image tag
         id: determine_tag
         run: |
-<<<<<<< HEAD
-          BRANCH=${{ github.event.workflow_run.outputs.branch || github.ref_name }}
-=======
           BRANCH=${{ github.event.workflow_run.head_branch || github.ref_name }}
->>>>>>> 560f1a44
           if [ "$BRANCH" == "main" ]; then
             echo "IMAGE_TAG=main" >> $GITHUB_ENV
           else
