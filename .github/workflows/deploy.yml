name: Deploy to OpenShift

on:
  workflow_run:
    workflows:
      - Build Image # Name of the workflow in build.yml
    types:
      - completed
  workflow_dispatch: # Allows us to trigger this workflow from elsewhere (like the rules repo)

jobs:
  deploy:
    runs-on: ubuntu-latest

    steps:
      - uses: actions/checkout@v4

      - name: Install OpenShift CLI
        run: |
          curl -LO https://mirror.openshift.com/pub/openshift-v4/clients/oc/latest/linux/oc.tar.gz
          tar -xvf oc.tar.gz
          sudo mv oc /usr/local/bin

      - name: Set OpenShift parameters
        id: set_params
        run: |
<<<<<<< HEAD
          BRANCH=${{ github.event.workflow_run.outputs.branch || github.ref_name }}
      - name: Debug Branch Output
        run: |
          echo "github.event.workflow_run.head_branch: ${{ github.event.workflow_run.head_branch }}"
          echo "github.ref_name: ${{ github.ref_name }}"

      - name: Set OpenShift parameters
        id: set_params
        run: |
=======
>>>>>>> 9ed0d069
          BRANCH=${{ github.event.workflow_run.head_branch || github.ref_name }}
          echo "DEBUG: Branch is $BRANCH"
          if [ "$BRANCH" == "main" ]; then
            echo "NAMESPACE=${{ secrets.OPENSHIFT_PROD_NAMESPACE }}" >> $GITHUB_ENV
            echo "TOKEN=${{ secrets.OPENSHIFT_PROD_TOKEN }}" >> $GITHUB_ENV
          else
            echo "NAMESPACE=${{ secrets.OPENSHIFT_DEV_NAMESPACE }}" >> $GITHUB_ENV
            echo "TOKEN=${{ secrets.OPENSHIFT_DEV_TOKEN }}" >> $GITHUB_ENV
          fi

      - name: Authenticate and set context for OpenShift
        uses: redhat-actions/oc-login@v1
        with:
          openshift_server_url: ${{ secrets.OPENSHIFT_SERVER }}
          namespace: ${{ env.NAMESPACE }}
          openshift_token: ${{ env.TOKEN }}
          insecure_skip_tls_verify: true

      - name: Determine image tag
        id: determine_tag
        run: |
          BRANCH=${{ github.event.workflow_run.head_branch || github.ref_name }}
          if [ "$BRANCH" == "main" ]; then
            echo "IMAGE_TAG=main" >> $GITHUB_ENV
          else
            echo "IMAGE_TAG=dev" >> $GITHUB_ENV
          fi

      - name: Run Helm
        run: |
          helm upgrade --install brm-backend ./helm \
            --set image.tag=${{ env.IMAGE_TAG }} \
            --set githubRulesRepo=bcgov/brms-rules<|MERGE_RESOLUTION|>--- conflicted
+++ resolved
@@ -24,18 +24,6 @@
       - name: Set OpenShift parameters
         id: set_params
         run: |
-<<<<<<< HEAD
-          BRANCH=${{ github.event.workflow_run.outputs.branch || github.ref_name }}
-      - name: Debug Branch Output
-        run: |
-          echo "github.event.workflow_run.head_branch: ${{ github.event.workflow_run.head_branch }}"
-          echo "github.ref_name: ${{ github.ref_name }}"
-
-      - name: Set OpenShift parameters
-        id: set_params
-        run: |
-=======
->>>>>>> 9ed0d069
           BRANCH=${{ github.event.workflow_run.head_branch || github.ref_name }}
           echo "DEBUG: Branch is $BRANCH"
           if [ "$BRANCH" == "main" ]; then
